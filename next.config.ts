--- conflicted
+++ resolved
@@ -4,7 +4,6 @@
   images: {
     remotePatterns: [
       {
-<<<<<<< HEAD
         protocol: "http", // Allowing http protocol
         hostname: "api.mhebazar.in",
         pathname: "/media/**",
@@ -13,11 +12,7 @@
         protocol: "https", // Allowing https protocol as well
         hostname: "api.mhebazar.in",
         pathname: "/media/**",
-=======
-        protocol: "https",
-        hostname: "api.mhebazar.in",
         pathname: "/media/**",
->>>>>>> a18c10d8
       },
       {
         protocol: "https",
