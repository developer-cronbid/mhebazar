"use client";
import HomeBanner from "@/components/layout/HomeBanner";
import CategoryButtons from "@/components/home/CategoryButtons";
import MostPopular from "@/components/home/MostPopular";
import NewArrivalsAndTopSearches from "@/components/home/NewArrivalsAndTopSearches";
import SpareParts from "@/components/home/SparepartsFeatured";
import VendorProductsFeatured from "@/components/home/VendorFeatured";
import ExportProductsFeatured from "@/components/home/ExportProdcutsFeatured";
import TestimonialsCarousel from "@/components/elements/Testimonials";
import { BlogCarousel } from "@/components/home/BlogCarousal";
import { motion, useInView, useScroll, useTransform } from "framer-motion";
import { useRef } from "react";
import Link from "next/link";
import VendorMarquee from "@/components/home/Marquee";

const SectionWrapper = ({ children, className }: { children: React.ReactNode; className?: string }) => {
  const ref = useRef(null);
  const inView = useInView(ref, { once: true, amount: 0.2 });

  return (
    <motion.div
      ref={ref}
      initial={{ opacity: 0, y: 50 }}
      animate={inView ? { opacity: 1, y: 0 } : { opacity: 1, y: 50 }}
      transition={{ duration: 0.6, ease: "easeOut" }}
      className={className}
    >
      {children}
    </motion.div>
  );
};

export default function HomePage() {
  const bannerRef = useRef(null);
  const { scrollYProgress } = useScroll({
    target: bannerRef,
    offset: ["start start", "end start"],
  });
  const y = useTransform(scrollYProgress, [0, 1], ["0%", "50%"]);
  const opacity = useTransform(scrollYProgress, [0, 1], [1, 0.5]);

  return (
    <>
<<<<<<< HEAD
      <div ref={bannerRef} style={{ y, opacity }}>
=======
      <div ref={bannerRef} >
>>>>>>> 6ca911f2
        <HomeBanner />
      </div>

      <SectionWrapper className="max-w-[97vw] mx-auto">
        <CategoryButtons />
      </SectionWrapper>

      <div className="w-full bg-[#F5F7F8] py-6 md:py-8">
        <div className="max-w-[93vw] mx-auto grid grid-cols-1 md:grid-cols-2 gap-4 md:gap-10 justify-center items-start">
          <SectionWrapper>
            <MostPopular />
          </SectionWrapper>
          <SectionWrapper>
            <NewArrivalsAndTopSearches />
          </SectionWrapper>
        </div>
      </div>

      <div className="max-w-[93vw] mx-auto">
        <SectionWrapper className="my-6 md:my-8">
          <SpareParts />
        </SectionWrapper>
      </div>

      <div className="w-full bg-[#F5F7F8] py-6 md:py-8">
        <div className="max-w-[93vw] mx-auto">
          <SectionWrapper>
            <VendorProductsFeatured />
          </SectionWrapper>
        </div>
      </div>

      <div className="max-w-[93vw] mx-auto">
        <SectionWrapper className="my-6 md:my-8">
          <ExportProductsFeatured />
        </SectionWrapper>
      </div>

      <div className="w-full bg-[#F5F7F8] py-6 md:py-8">
        <div className="max-w-[93vw] mx-auto">
          <SectionWrapper>
            <BlogCarousel />
          </SectionWrapper>
        </div>
      </div>

      <div className="max-w-[93vw] mx-auto">
        <SectionWrapper className="my-4 md:my-6">
          <div className="flex justify-between items-center mb-8 px-4">
            <h2 className="text-2xl sm:text-3xl font-bold text-gray-900">Our Brands</h2>
            <Link href="/vendor-listing" className="text-green-600 font-medium hover:underline">
              View All Brands
            </Link>
          </div>
          <div className="max-w-[93vw] mx-auto">
            <SectionWrapper className="my-4 md:my-6">
              <VendorMarquee />
            </SectionWrapper>
          </div>
        </SectionWrapper>
      </div>

      <div className="w-full bg-[#F5F7F8] py-6">
        <div className="max-w-[100vw] mx-auto">
          <SectionWrapper>
            <TestimonialsCarousel />
          </SectionWrapper>
        </div>
      </div>
    </>
  );
}<|MERGE_RESOLUTION|>--- conflicted
+++ resolved
@@ -41,13 +41,9 @@
 
   return (
     <>
-<<<<<<< HEAD
-      <div ref={bannerRef} style={{ y, opacity }}>
-=======
-      <div ref={bannerRef} >
->>>>>>> 6ca911f2
+      <motion.div ref={bannerRef} style={{ y, opacity }}>
         <HomeBanner />
-      </div>
+      </motion.div>
 
       <SectionWrapper className="max-w-[97vw] mx-auto">
         <CategoryButtons />
